--- conflicted
+++ resolved
@@ -184,10 +184,6 @@
     init(new ASTSetDomain());
     init(new ASTSetLevel());
     init(new ASTTmpAssign());
-<<<<<<< HEAD
-    init(new ASTPop());
-=======
->>>>>>> 09779bb7
 
     // Matrix Ops
     init(new ASTTranspose());
