--- conflicted
+++ resolved
@@ -804,13 +804,8 @@
       try {
         switch( cpr ) {
         case NONE:
-<<<<<<< HEAD
           if( _parseSetup._parse_type._parallelParseSupported ) {
             new DistributedParse(_vg, localSetup, _vecIdStart, chunkStartIdx, this, key, vec.nChunks()).dfork(vec).getResult(false);
-=======
-          if (_parseSetup._parse_type.isParallelParseSupported) {
-            new DistributedParse(_vg, localSetup, _vecIdStart, chunkStartIdx, this, key, vec.nChunks()).doAll(vec);
->>>>>>> eceee7c6
             for( int i = 0; i < vec.nChunks(); ++i )
               _chunk2ParseNodeMap[chunkStartIdx + i] = vec.chunkKey(i).home_node().index();
           } else {
