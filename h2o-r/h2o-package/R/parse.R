--- conflicted
+++ resolved
@@ -43,11 +43,6 @@
             delete_on_done = parse.params$delete_on_done,
             blocking = blocking
             )
-<<<<<<< HEAD
-  
-  linkToGC <- !nzchar(destination_frame)
-=======
->>>>>>> 8d8ae590
 
   # Perform the parse
   res <- .h2o.__remoteSend(.h2o.__PARSE, method = "POST", .params = parse.params)
