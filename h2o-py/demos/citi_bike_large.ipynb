--- conflicted
+++ resolved
@@ -201,13 +201,9 @@
     "                y           =train     [\"bikes\"],\n",
     "                validation_x=test .drop(\"bikes\"),\n",
     "                validation_y=test      [\"bikes\"],\n",
-<<<<<<< HEAD
-    "                drop_na20_cols=True)\n",
-=======
     "                drop_na20_cols=True,\n",
     "                Lambda=[1e-5],\n",
     "                family=\"poisson\")\n",
->>>>>>> 4ba8c5e7
     "  #glm.show()\n",
     "  \n",
     "  \n",
