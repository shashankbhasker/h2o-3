# TODO: ugh:
import sys, pprint, os

sys.path.insert(1, '..')
sys.path.insert(1, '.')
sys.path.insert(1, os.path.join("..", "py"))

import h2o, h2o_util
import os
import argparse
import time
import json
import requests

#################
# Config is below
#################

parser = argparse.ArgumentParser(
    description='Run basic H2O REST API tests.',
)

parser.add_argument('--verbose', '-v', help='verbose output', action='count')
parser.add_argument('--usecloud', help='ip:port to attach to', default='')
parser.add_argument('--host', help='hostname to attach to', default='localhost')
parser.add_argument('--port', help='port to attach to', type=int, default=54321)
args = parser.parse_args()

verbose = True if args.verbose > 0 else False
verboser = True if args.verbose > 1 else False
verbosest = True if args.verbose > 2 else False
h2o.H2O.verbose = verboser

if (len(args.usecloud) > 0):
    arr = args.usecloud.split(":")
    args.host = arr[0]
    args.port = int(arr[1])

host = args.host
port = args.port

h2o.H2O.verboseprint("host: " + str(host))
h2o.H2O.verboseprint("port" + str(port))

###########
# Utilities
pp = pprint.PrettyPrinter(indent=4)  # pretty printer for debugging

def list_to_dict(l, key):
    '''
    Given a List and a key to look for in each element return a Dict which maps the value of that key to the element.
    Also handles nesting for the key, so you can use this for things like a list of elements which contain H2O Keys and
    return a Dict indexed by the 'name" element within the key.
    list_to_dict([{'key': {'name': 'joe', 'baz': 17}}, {'key': {'name': 'bobby', 'baz': 42}}], 'key/name') =>
    {'joe': {'key': {'name': 'joe', 'baz': 17}}, 'bobby': {'key': {'name': 'bobby', 'baz': 42}}}
    '''
    result = {}
    for entry in l:
        # print 'In list_to_dict, entry: ', repr(entry)

        part = entry
        k = None
        for keypart in key.split('/'):
            part = part[keypart]
            k = keypart

            # print 'for keypart: ', keypart, ' part: ', repr(part)

        result[part] = entry
    # print 'result: ', repr(result)
    return result


def validate_builder(algo, builder):
    ''' Validate that a model builder seems to have a well-formed parameters list. '''
    assert 'parameters' in builder, "FAIL: Failed to find parameters list in builder: " + algo + " (" + repr(builder) + ")"
    assert isinstance(builder['parameters'], list), "FAIL: 'parameters' element is not a list in builder: " + algo + " (" + repr(builder) + ")"
    parameters = builder['parameters']
    assert len(parameters) > 0, "FAIL: parameters list is empty: " + algo + " (" + repr(builder) + ")"
    for parameter in parameters:
        h2o_util.assertKeysExist(parameter, '', ['name', 'label', 'help', 'required', 'type', 'default_value', 'actual_value', 'level', 'values'])

    assert 'can_build' in builder, "FAIL: Failed to find can_build list in builder: " + algo + " (" + repr(builder) + ")"
    assert isinstance(builder['can_build'], list), "FAIL: 'can_build' element is not a list in builder: " + algo + " (" + repr(builder) + ")"
    assert len(builder['can_build']) > 0, "FAIL: 'can_build' list is empty in builder: " + algo + " (" + repr(builder) + ")"


def validate_model_builder_result(result, original_params, model_name):
    '''
    Validate that a model build result has no parameter validation errors,
    and that it has a Job with a Key.  Note that model build will return a
    Job if successful, and a ModelBuilder with errors if it's not.
    '''
    error = False
    if result is None:
        print 'FAIL: result for model %s is None, timeout during build? result: %s' % (model_name, result)
        error = True

    elif result['__http_response']['status_code'] != requests.codes.ok:
        error = True
        print "FAIL: expected 200 OK from a good validation request, got: " + str(result['__http_response']['status_code'])

    elif 'validation_error_count' in result and result['validation_error_count'] > 0:
        # error case
        print 'FAIL: Parameters validation error for model: ', model_name
        error = True

    if error:
        print 'Input parameters: '
        pp.pprint(original_params)
        print 'Returned result: '
        pp.pprint(result)
        assert result['validation_error_count'] == 0, "FAIL: Non-zero validation_error_count for model: " + model_name

    assert 'job' in result, "FAIL: Failed to find job key for model: " + model_name + ": " + pp.pprint(result)
    job = result['job']
    assert type(job) is dict, "FAIL: Job element for model is not a dict: " + model_name + ": " + pp.pprint(result)
    assert 'key' in job, "FAIL: Failed to find key in job for model: " + model_name + ": " + pp.pprint(result)


def validate_validation_messages(result, expected_error_fields):
    '''
    Check that we got the expected ERROR validation messages for a model build or validation check with bad parameters.
    '''
    assert 'validation_error_count' in result, "FAIL: Failed to find validation_error_count in bad-parameters model build result."
    assert 0 < result['validation_error_count'], "FAIL: 0 != validation_error_count in bad-parameters model build validation result."

    error_fields = []
    for validation_message in result['validation_messages']:
        if validation_message['message_type'] == 'ERROR':
            error_fields.append(validation_message['field_name'])

    not_found = [item for item in expected_error_fields if item not in error_fields]
    assert len(not_found) == 0, 'FAIL: Failed to find all expected ERROR validation messages.  Missing: ' + repr(not_found) + ' from result: ' + repr(error_fields)
    assert len(not_found) == 0, 'FAIL: Failed to find all expected ERROR validation messages.  Missing: ' + repr(not_found) + ' from result: ' + repr(result['validation_messages'])


def validate_model_exists(model_name, models=None):
    '''
    Validate that a given model key is found in the models list.
    '''
    if models is None:
        result = a_node.models()
        models = result['models']

    models_dict = list_to_dict(models, 'key/name')
    assert model_name in models_dict, "FAIL: Failed to find " + model_name + " in models list: " + repr(models_dict.keys())
    return models_dict[model_name]


def validate_frame_exists(frame_name, frames=None):
    '''
    Validate that a given frame key is found in the frames list.
    '''
    if frames is None:
        result = a_node.frames()
        frames = result['frames']

    frames_dict = list_to_dict(frames, 'key/name')
    assert frame_name in frames_dict, "FAIL: Failed to find " + frame_name + " in frames list: " + repr(frames_dict.keys())
    return frames_dict[frame_name]


def validate_job_exists(job_name, jobs=None):
    '''
    Validate that a given job key is found in the jobs list.
    '''
    if jobs is None:
        result = a_node.jobs()
        jobs = result['jobs']

    jobs_dict = list_to_dict(jobs, 'key/name')
    assert job_name in jobs_dict, "FAIL: Failed to find " + job_name + " in jobs list: " + repr(jobs_dict.keys())
    return jobs_dict[job_name]


def validate_actual_parameters(input_parameters, actual_parameters, training_frame, validation_frame):
    '''
    Validate that the returned parameters list for a model build contains all the values we passed in as input.
    '''
    actuals_dict = list_to_dict(actual_parameters, 'name')
    for k, expected in input_parameters.iteritems():
        # TODO: skipping some stuff for now because they aren't serialized properly
        if k is 'response_column':
            continue

        # TODO: skipping training frame becuase model building is now changing the training frame.  Why?!
        if k is 'training_frame':
            continue

        # TODO: skipping do_classification because it's not coming back correctly, and we're killing it anyway
        if k is 'do_classification':
            continue

        # Python says True; json says true
        assert k in actuals_dict, "FAIL: Expected key " + k + " not found in actual parameters list."

        actual = actuals_dict[k]['actual_value']
        actual_type = actuals_dict[k]['type']

        if actual_type == 'boolean':
            expected = bool(expected)
            actual = True if 'true' == actual else False # true -> True
        elif actual_type == 'int':
            expected = int(expected)
            actual = int(actual)
        elif actual_type == 'long':
            expected = long(expected)
            actual = long(actual)
        elif actual_type == 'string':
            # convert from Unicode
            expected = str(expected)
            actual = str(actual)
        elif actual_type == 'string[]':
            # convert from Unicode
            # expected = [str(expected_val) for expected_val in expected]
            actual = [str(actual_val) for actual_val in actual]
        elif actual_type == 'double':
            expected = float(expected)
            actual = float(actual)
        elif actual_type == 'float':
            expected = float(expected)
            actual = float(actual)
        elif actual_type.startswith('Key<'):
            # For keys we send just a String but receive an object
            expected = expected
            actual = actual['name']

        # TODO: don't do exact comparison of floating point!

        assert expected == actual, "FAIL: Parameter with name: " + k + " expected to have input value: " + str(expected) + ", instead has: " + str(actual) + " cast from: " + str(actuals_dict[k]['actual_value']) + " ( type of expected: " + str(type(expected)) + ", type of actual: " + str(type(actual)) + ")"
    # TODO: training_frame, validation_frame


def validate_predictions(result, model_name, frame_key, expected_rows, destination_key=None):
    '''
    Validate a /Predictions result.
    '''
    assert p is not None, "FAIL: Got a null result for scoring: " + model_name + " on: " + frame_key
    assert 'model_metrics' in p, "FAIL: Predictions for scoring: " + model_name + " on: " + frame_key + " does not contain a model_metrics object."
    mm = p['model_metrics'][0]
    h2o.H2O.verboseprint('mm: ', repr(mm))
    #assert 'auc' in mm, "FAIL: Predictions for scoring: " + model_name + " on: " + frame_key + " does not contain an AUC."
    #assert 'cm' in mm, "FAIL: Predictions for scoring: " + model_name + " on: " + frame_key + " does not contain a CM."
    assert 'predictions' in mm, "FAIL: Predictions for scoring: " + model_name + " on: " + frame_key + " does not contain an predictions section."
    assert 'key' in mm['predictions'], "FAIL: Predictions for scoring: " + model_name + " on: " + frame_key + " does not contain a key."
    assert 'name' in mm['predictions']['key'], "FAIL: Predictions for scoring: " + model_name + " on: " + frame_key + " does not contain a key name."

    predictions_key = mm['predictions']['key']['name']
    f = a_node.frames(key=predictions_key, find_compatible_models=True, row_count=5)
    frames = f['frames']
    frames_dict = h2o_util.list_to_dict(frames, 'key/name')
    assert predictions_key in frames_dict, "FAIL: Failed to find predictions key" + predictions_key + " in Frames list."

    predictions = mm['predictions']
    h2o.H2O.verboseprint('p: ', repr(p))
    assert 'columns' in predictions, "FAIL: Predictions for scoring: " + model_name + " on: " + frame_key + " does not contain an columns section."
    assert len(predictions['columns']) > 0, "FAIL: Predictions for scoring: " + model_name + " on: " + frame_key + " does not contain any columns."
    assert 'label' in predictions['columns'][0], "FAIL: Predictions for scoring: " + model_name + " on: " + frame_key + " column 0 has no label element."
    assert 'predict' == predictions['columns'][0]['label'], "FAIL: Predictions for scoring: " + model_name + " on: " + frame_key + " column 0 is not 'predict'."
    assert expected_rows == predictions['rows'], "FAIL: Predictions for scoring: " + model_name + " on: " + frame_key + " has an unexpected number of rows."

    assert 'destination_key' in result, "FAIL: failed to find 'destination_key' in predict result:" + h2o_util.dump_json(result)
    assert 'name' in result['destination_key'], "FAIL: failed to find name in 'destination_key' in predict result:" + h2o_util.dump_json(result)

    if destination_key is not None:
        assert destination_key == result['destination_key']['name'], "FAIL: bad value for 'destination_key' in predict result; expected: " + destination_key + ", got: " + result['destination_key']['name']

def cleanup(a_node, models=None, frames=None):
    '''
    DELETE the specified models and frames from H2O.
    '''
    ###################
    # test delete_model
    if models is None:
        a_node.delete_models()
    else:
        for model in models:
            a_node.delete_model(model)

    ms = a_node.models()
    if models is None:
        assert 'models' in ms and 0 == len(ms['models']), "FAIL: Called delete_models and the models list isn't empty: " + h2o_util.dump_json(ms)
    else:
        for model in models:
            for m in ms['models']:
                assert m['key'] != model, 'FAIL: Found model that we tried to delete in the models list: ' + model

    ###################
    # test delete_frame
    if frames is not None:
        for frame in frames:
            a_node.delete_frame(frame)
            ms = a_node.frames(row_count=5)

            found = False;
            for m in ms['frames']:
                assert m['key'] != frame, 'FAIL: Found frame that we tried to delete in the frames list: ' + frame


    # TODO
    ####################
    # test delete_models
    # jobs = a_node.build_model(algo='kmeans', destination_key='dummy', training_frame='prostate_binomial', parameters={'k': 2 }, timeoutSecs=240) # synchronous
    # a_node.delete_models()
    # models = a_node.models()

    # assert 'models' in models and 0 == len(models['models']), "FAIL: Called delete_models and the models list isn't empty: " + h2o_util.dump_json(models)

    # TODO
    ####################
    # test delete_frames


class ModelSpec(dict):
    '''
    Dictionary which specifies all that's needed to build and validate a model.
    '''
    def __init__(self, dest_key, algo, frame_key, params, model_category):
        self['algo'] = algo
        self['frame_key'] = frame_key
        self['params'] = params
        self['model_category'] = model_category

        if dest_key is None:
            self['dest_key'] = algo + "_" + frame_key
        else:
            self['dest_key'] = dest_key

    @staticmethod
    def for_dataset(dest_key, algo, dataset, params):
        '''
        Factory for creating a ModelSpec for a given Dataset (frame and additional metadata).
        '''
        dataset_params = {}
        assert 'model_category' in dataset, "FAIL: Failed to find model_category in dataset: " + repr(dataset)
        if 'response_column' in dataset: dataset_params['response_column'] = dataset['response_column']
        if 'ignored_columns' in dataset: dataset_params['ignored_columns'] = dataset['ignored_columns']

        return ModelSpec(dest_key, algo, dataset['dest_key'], dict(dataset_params.items() + params.items()), dataset['model_category'])


    def build_and_validate_model(self, a_node):
        before = time.time()
        if verbose: print 'About to build: ' + self['dest_key'] + ', a ' + self['algo'] + ' model on frame: ' + self['frame_key'] + ' with params: ' + repr(self['params'])
        result = a_node.build_model(algo=self['algo'], destination_key=self['dest_key'], training_frame=self['frame_key'], parameters=self['params'], timeoutSecs=240) # synchronous
        validate_model_builder_result(result, self['params'], self['dest_key'])

        model = validate_model_exists(self['dest_key'], a_node.models()['models'])
        validate_actual_parameters(self['params'], model['parameters'], self['frame_key'], None)

        # TODO: refactor into helper
        assert 'output' in model, 'FAIL: Failed to find output object in model: ' + self['dest_key']
        assert 'model_category' in model['output'], 'FAIL: Failed to find model_category in model: ' + self['dest_key']
        assert model['output']['model_category'] == self['model_category'], 'FAIL: Expected model_category: ' + self['model_category'] + ' but got: ' + model['output']['model_category'] + ' for model: ' + self['dest_key']

        if verbose: print 'Done building: ' + self['dest_key'] + " (" + str(time.time() - before) + ")"
        return model


### TODO: we should be able to have multiple DatasetSpecs that come from a single parse, for efficiency
class DatasetSpec(dict):
    '''
    Dictionary which specifies the properties of a Frame (Dataset) for a specific use
    (e.g., prostate data with binomial classification on the CAPSULE column
    OR prostate data with regression on the AGE column).
    '''
    def __init__(self, dest_key, path, expected_rows, model_category, response_column, ignored_columns):
        self['path'] = os.path.realpath(path)
        self['expected_rows'] = expected_rows
        self['model_category'] = model_category
        self['response_column'] = response_column
        self['ignored_columns'] = ignored_columns

        if dest_key == None:
            # specify dest_key every time
            basename = os.path.basename(path)
            basename_split = basename.split(".")
            if len(basename_split) == 1:
                self['dest_key'] = basename_split[0] + ".hex" # name + ".hex"
            else:
                self['dest_key'] = basename_split[-2] + ".hex" # name without suffix + ".hex"
        else:
            self['dest_key'] = dest_key


    def import_and_validate_dataset(self, a_node):
        global verbose, verboser, verbosest

        if verbose: print "About to import and validate: " + self['path']
        import_result = a_node.import_files(path=self['path'])
        if h2o.H2O.verbose:
            print "import_result: "
            pp.pprint(import_result)
            print "frames: "
            pp.pprint(a_node.frames(key=import_result['keys'][0], row_count=5))

        frames = a_node.frames(key=import_result['keys'][0], row_count=5)['frames']
        assert frames[0]['is_text'], "FAIL: Raw imported Frame is not is_text: " + repr(frames[0])
        parse_result = a_node.parse(key=import_result['keys'][0], dest_key=self['dest_key']) # TODO: handle multiple files
        key = parse_result['frames'][0]['key']['name']
        assert key == self['dest_key'], 'FAIL: Imported frame key is wrong; expected: ' + self['dest_key'] + ', got: ' + key
        assert self['expected_rows'] == parse_result['frames'][0]['rows'], 'FAIL: Imported frame number of rows is wrong; expected: ' + str(self['expected_rows']) + ', got: ' + str(parse_result['frames'][0]['rows'])

        self['dataset'] = parse_result['frames'][0]  # save the imported dataset object

        if verbose: print "Imported and validated key: " + self['dataset']['key']['name']
        return self['dataset']


################
# The test body:
################

a_node = h2o.H2O(host, port)

#########
# Config:
algos = ['kmeans', 'deeplearning', 'drf', 'glm', 'gbm', 'pca', 'naivebayes', 'quantile']
algo_additional_default_params = { 'grep' : { 'regex' : '.*' },
                                   'kmeans' : { 'k' : 2 }
                                 } # additional params to add to the default params
clean_up_after = False

h2o.H2O.verboseprint("connected to: ", str(host), ':', str(port))

models = a_node.models()
if h2o.H2O.verbose:
    print 'Models: '
    pp.pprint(models)

models = a_node.models(api_version=92)
if h2o.H2O.verbose:
    print 'ModelsV92: '
    pp.pprint(models)

frames = a_node.frames(row_count=5)
if h2o.H2O.verbose:
    print 'Frames: '
    pp.pprint(frames)

####################################
# test schemas collection GET
if verbose: print 'Testing /Metadata/schemas. . .'
schemas = a_node.schemas(timeoutSecs=240)
assert 'schemas' in schemas, "FAIL: failed to find 'schemas' field in output of /Metadata/schemas: " + repr(schemas)
assert type(schemas['schemas']) is list, "'schemas' field in output of /Metadata/schemas is not a list: " + repr(schemas)
assert len(schemas['schemas']) > 0, "'schemas' field in output of /Metadata/schemas is empty: " + repr(schemas)

if verboser:
    print 'Schemas: '
    pp.pprint(schemas)


####################################
# test schemas individual GET
if verbose: print 'Testing /Metadata/schemas/FrameV2. . .'
schemas = a_node.schema(schemaname='FrameV2', timeoutSecs=240)
assert 'schemas' in schemas, "FAIL: failed to find 'schemas' field in output of /Metadata/schemas/FrameV2: " + repr(schemas)
assert type(schemas['schemas']) is list, "'schemas' field in output of /Metadata/schemas/FrameV2 is not a list: " + repr(schemas)
assert len(schemas['schemas']) == 1, "'schemas' field in output of /Metadata/schemas/FrameV2 has an unexpected length: " + repr(schemas)

if verboser:
    print 'Schemas: '
    pp.pprint(schemas)


####################################
# test HTML pages GET
url_prefix = 'http://' + host + ':' + str(port)

urls = {
    '': 'Analytics',
    '/': 'Analytics',
    '/index.html': 'Analytics',
    '/flow/index.html': 'modal',
    '/LATEST/Cloud.html': 'Ready',
}

for (suffix, expected_word) in urls.iteritems():
    url = url_prefix + suffix
    h2o.H2O.verboseprint('Testing ' + url + '. . .')
    r = requests.get(url)
    assert r.text.find(expected_word), "FAIL: didn't find '" + expected_word + "' in: " + url


####################################
# test model_builders collection GET
if verbose: print 'Testing /ModelBuilders. . .'
model_builders = a_node.model_builders(timeoutSecs=240)

if h2o.H2O.verbose:
    print 'ModelBuilders: '
    pp.pprint(model_builders)

for algo in algos:
    assert algo in model_builders['model_builders'], "FAIL: Failed to find algo: " + algo
    builder = model_builders['model_builders'][algo]
    validate_builder(algo, builder)


####################################
# test model_builders individual GET
if verbose: print 'Testing /ModelBuilders/{algo}. . .'
for algo in algos:
    model_builder = a_node.model_builders(algo=algo, timeoutSecs=240)
    assert algo in model_builder['model_builders'], "FAIL: Failed to find algo: " + algo
    builder = model_builders['model_builders'][algo]
    validate_builder(algo, builder)

####################################
# test model_metrics collection GET
if verbose: print 'Testing /ModelMetrics. . .'
model_metrics = a_node.model_metrics(timeoutSecs=240)

if h2o.H2O.verbose:
    print 'ModelMetrics: '
    pp.pprint(model_metrics)

####################################
# test model_metrics individual GET
# TODO

# Clean up frames
if verbose: print 'Cleaning up old stuff. . .'
cleanup(a_node)


#########################
# test Metadata/endpoints
if verbose: print 'Testing /Metadata/endpoints. . .'
endpoints = a_node.endpoints()
assert 'routes' in endpoints, "FAIL: failed to find routes in the endpoints result."
assert type(endpoints['routes']) is list, "FAIL: routes in the endpoints result is not a list."
assert len(endpoints['routes']) > 0, "FAIL: routes list in the endpoints result is empty."
assert type(endpoints['routes'][0]) is dict, "FAIL: routes[0] in the endpoints result is not a dict."
assert 'input_schema' in endpoints['routes'][0], "FAIL: routes[0] in the endpoints result does not have an 'input_schema' field."


#########################
# test Metadata/schemas
if verbose: print 'Testing /Metadata/schemas. . .'
schemas = a_node.schemas()
assert 'schemas' in schemas, "FAIL: failed to find schemas in the schemas result."
assert type(schemas['schemas']) is list, "FAIL: schemas in the schemas result is not a list."
assert len(schemas['schemas']) > 0, "FAIL: schemas list in the schemas result is empty."
assert type(schemas['schemas'][0]) is dict, "FAIL: schemas[0] in the schemas result is not a dict."
assert 'fields' in schemas['schemas'][0], "FAIL: schemas[0] in the schemas result does not have an 'fields' field."


####################################################################################################
# Import and check datasets
####################################################################################################

##################
# Test CreateFrame
if verbose: print 'Testing CreateFrame. . .'
created_job = a_node.create_frame(dest='created') # call with defaults

a_node.poll_job(job_key=created_job['key']['name']) # wait until done and get CreateFrameV2 instance (aka the Job)

frames = a_node.frames(key='created')['frames']
assert len(frames) == 1, "FAIL: expected to find 1 frame called 'created', found: " + str(len(frames))
assert frames[0]['key']['name'] == 'created', "FAIL: expected to find 1 frame called 'created', found: " + repr(frames)

created = frames[0]
assert 'rows' in created, "FAIL: failed to find 'rows' field in CreateFrame result."
assert created['rows'] == 10000, "FAIL: expected value of 'rows' field in CreateFrame result to be: " + str(10000) + ", found: " + str(created['rows'])
assert 'columns' in created, "FAIL: failed to find 'columns' field in CreateFrame result."
assert len(created['columns']) == 10, "FAIL: expected value of 'columns' field in CreateFrame result to be: " + str(10) + ", found: " + str(len(created['columns']))

#########################################################
# Import all the datasets we'll need for the teste below:
#########################################################

# dest_key, path, expected_rows, model_category, response_column, ignored_columns
datasets_to_import = [
    DatasetSpec('prostate_clustering', '../../smalldata/logreg/prostate.csv', 380, 'Clustering', None, ['ID']),
    DatasetSpec('prostate_binomial', '../../smalldata/logreg/prostate.csv', 380, 'Binomial', 'CAPSULE', ['ID']),
    DatasetSpec('prostate_regression', '../../smalldata/logreg/prostate.csv', 380, 'Regression', 'AGE', ['ID']),

    DatasetSpec('airlines_binomial', '../../smalldata/airlines/allyears2k_headers.zip', 43978, 'Binomial', 'IsDepDelayed', ['IsArrDelayed', 'ArrDelay', 'DepDelay']), # TODO: more ignored?

    DatasetSpec('iris_multinomial', '../../smalldata/iris/iris_wheader.csv', 150, 'Multinomial', 'class', []),
]

datasets = {} # the dataset spec
for dataset_spec in datasets_to_import:
    dataset = dataset_spec.import_and_validate_dataset(a_node) # it's also stored in dataset_spec['dataset']
    datasets[dataset_spec['dest_key']] = dataset_spec


################################################
# Test /Frames for prostate.csv
frames = a_node.frames(row_count=5)['frames']
frames_dict = h2o_util.list_to_dict(frames, 'key/name')

# TODO: remove:
if h2o.H2O.verbose:
    print "frames: "
    pp.pprint(frames)

if h2o.H2O.verbose:
    print "frames_dict: "
    pp.pprint(frames_dict)

assert 'prostate_binomial' in frames_dict, "FAIL: Failed to find " + 'prostate_binomial' + " in Frames list."
assert not frames_dict['prostate_binomial']['is_text'], "FAIL: Parsed Frame is is_text"


# Test /Frames/{key} for prostate.csv
frames = a_node.frames(key='prostate_binomial', row_count=5)['frames']
frames_dict = h2o_util.list_to_dict(frames, 'key/name')
assert 'prostate_binomial' in frames_dict, "FAIL: Failed to find prostate.hex in Frames list."
columns_dict = h2o_util.list_to_dict(frames[0]['columns'], 'label')
assert 'CAPSULE' in columns_dict, "FAIL: Failed to find CAPSULE in Frames/prostate.hex."
assert 'AGE' in columns_dict, "FAIL: Failed to find AGE in Frames/prostate.hex/columns."
assert 'histogram_bins' in columns_dict['AGE'], "FAIL: Failed to find bins in Frames/prostate.hex/columns/AGE."
h2o.H2O.verboseprint('bins: ' + repr(columns_dict['AGE']['histogram_bins']))
assert None is columns_dict['AGE']['histogram_bins'], "FAIL: Failed to clear bins field." # should be cleared except for /summary


# Test /Frames/{key}/columns for prostate.csv
frames = a_node.columns(key='prostate_binomial')['frames']
columns_dict = h2o_util.list_to_dict(frames[0]['columns'], 'label')
assert 'ID' in columns_dict, "FAIL: Failed to find ID in Frames/prostate.hex/columns."
assert 'AGE' in columns_dict, "FAIL: Failed to find AGE in Frames/prostate.hex/columns."
assert 'histogram_bins' in columns_dict['AGE'], "FAIL: Failed to find bins in Frames/prostate.hex/columns/AGE."
h2o.H2O.verboseprint('bins: ' + repr(columns_dict['AGE']['histogram_bins']))
assert None is columns_dict['AGE']['histogram_bins'], "FAIL: Failed to clear bins field." # should be cleared except for /summary

# Test /Frames/{key}/columns/{label} for prostate.csv
frames = a_node.column(key='prostate_binomial', column='AGE')['frames']
columns_dict = h2o_util.list_to_dict(frames[0]['columns'], 'label')
assert 'AGE' in columns_dict, "FAIL: Failed to find AGE in Frames/prostate.hex/columns."
assert 'histogram_bins' in columns_dict['AGE'], "FAIL: Failed to find bins in Frames/prostate.hex/columns/AGE."
h2o.H2O.verboseprint('bins: ' + repr(columns_dict['AGE']['histogram_bins']))
assert None is columns_dict['AGE']['histogram_bins'], "FAIL: Failed to clear bins field." # should be cleared except for /summary

# Test /Frames/{key}/columns/{label}/summary for prostate.csv
frames = a_node.summary(key='prostate_binomial', column='AGE')['frames']
columns_dict = h2o_util.list_to_dict(frames[0]['columns'], 'label')
assert 'AGE' in columns_dict, "FAIL: Failed to find AGE in Frames/prostate.hex/columns/AGE/summary."
col = columns_dict['AGE']
h2o_util.assertKeysExistAndNonNull(col, '', ['label', 'missing_count', 'zero_count', 'positive_infinity_count', 'negative_infinity_count', 'mins', 'maxs', 'mean', 'sigma', 'type', 'data', 'precision', 'histogram_bins', 'histogram_base', 'histogram_stride', 'percentiles'])
h2o_util.assertKeysExist(col, '', ['domain', 'string_data'])
assert col['mins'][0] == 43, 'FAIL: Failed to find 43 as the first min for AGE.'
assert col['maxs'][0] == 79, 'FAIL: Failed to find 79 as the first max for AGE.'
assert col['mean'] == 66.03947368421052, 'FAIL: Failed to find 66.03947368421052 as the mean for AGE.'
assert col['sigma'] == 6.527071269173308, 'FAIL: Failed to find 6.527071269173308 as the sigma for AGE.'
assert col['type'] == 'int', 'FAIL: Failed to find int as the type for AGE.'
assert col['data'][0] == 65, 'FAIL: Failed to find 65 as the first data for AGE.'
assert col['precision'] == -1, 'FAIL: Failed to find -1 as the precision for AGE.'
assert col['histogram_bins'][0] == 1, 'FAIL: Failed to find 1 as the first bin for AGE.'
assert col['histogram_base'] == 43, 'FAIL: Failed to find 43 as the histogram_base for AGE.'
assert col['histogram_stride'] == 1, 'FAIL: Failed to find 1 as the histogram_stride for AGE.'
assert col['percentiles'][0] == 43, 'FAIL: Failed to find 43 as the first percentile for AGE. '+str(col['percentiles'][0])

# Test /SplitFrame for prostate.csv
if verbose: print 'Testing SplitFrame with named dest_keys. . .'
splits = a_node.split_frame(dataset='prostate_binomial', ratios=[0.8], dest_keys=['bigger', 'smaller'])
frames = a_node.frames()['frames']
validate_frame_exists('bigger', frames)
validate_frame_exists('smaller', frames)
bigger = a_node.frames(key='bigger')['frames'][0]
smaller = a_node.frames(key='smaller')['frames'][0]
assert bigger['rows'] == 304, 'FAIL: 80/20 SplitFrame yielded the wrong number of rows.  Expected: 304; got: ' + bigger['rows']
assert smaller['rows'] == 76, 'FAIL: 80/20 SplitFrame yielded the wrong number of rows.  Expected: 76; got: ' + smaller['rows']
# TODO: validate_job_exists(splits['key']['name'])

if verbose: print 'Testing SplitFrame with generated dest_keys. . .'
splits = a_node.split_frame(dataset='prostate_binomial', ratios=[0.5])
frames = a_node.frames()['frames']
validate_frame_exists(splits['dest_keys'][0]['name'], frames)
validate_frame_exists(splits['dest_keys'][1]['name'], frames)

first = a_node.frames(key=splits['dest_keys'][0]['name'])['frames'][0]
second = a_node.frames(key=splits['dest_keys'][1]['name'])['frames'][0]
assert first['rows'] == 190, 'FAIL: 50/50 SplitFrame yielded the wrong number of rows.  Expected: 190; got: ' + first['rows']
assert second['rows'] == 190, 'FAIL: 50/50 SplitFrame yielded the wrong number of rows.  Expected: 190; got: ' + second['rows']
# TODO: validate_job_exists(splits['key']['name'])

####################################################################################################
# Build and do basic validation checks on models
####################################################################################################
models_to_build = [
    ModelSpec.for_dataset('kmeans_prostate', 'kmeans', datasets['prostate_clustering'], { 'k': 2 } ),

    ModelSpec.for_dataset('glm_prostate_regression', 'glm', datasets['prostate_regression'], {'family': 'gaussian'} ),

    ModelSpec.for_dataset('glm_prostate_binomial', 'glm', datasets['prostate_binomial'], {'family': 'binomial'} ),
    # TODO: Crashes: ModelSpec('glm_airlines_binomial', 'glm', 'airlines_binomial', {'response_column': 'IsDepDelayed', 'do_classification': True, 'family': 'binomial'}, 'Binomial'),
    # Multinomial doesn't make sense for glm: ModelSpec('glm_iris_multinomial', 'glm', iris_multinomial, {'response_column': 'class', 'do_classification': True, 'family': 'gaussian'}, 'Regression'),

    ModelSpec.for_dataset('deeplearning_prostate_regression', 'deeplearning', datasets['prostate_regression'], { 'epochs': 1, 'loss': 'MeanSquare' } ),
# TODO: add toEnum of the response column and put back:    ModelSpec.for_dataset('deeplearning_prostate_binomial', 'deeplearning', datasets['prostate_binomial'], { 'epochs': 1, 'hidden': [20, 20], 'loss': 'CrossEntropy' } ),
    ModelSpec.for_dataset('deeplearning_airlines_binomial', 'deeplearning', datasets['airlines_binomial'], { 'epochs': 1, 'hidden': [10, 10], 'loss': 'CrossEntropy' } ),
    ModelSpec.for_dataset('deeplearning_iris_multinomial', 'deeplearning', datasets['iris_multinomial'], { 'epochs': 1, 'loss': 'CrossEntropy' } ),

    ModelSpec.for_dataset('gbm_prostate_regression', 'gbm', datasets['prostate_regression'], { 'ntrees': 5, 'loss': 'gaussian' } ),
<<<<<<< HEAD
    ModelSpec.for_dataset('gbm_prostate_binomial', 'gbm', datasets['prostate_binomial'], { 'ntrees': 5, 'loss': 'multinomial' } ),
=======
# TODO: add toEnum of the response column and put back:        ModelSpec.for_dataset('gbm_prostate_binomial', 'gbm', datasets['prostate_binomial'], { 'ntrees': 5, 'loss': 'multinomial' } ),
>>>>>>> a05dcddb
    ModelSpec.for_dataset('gbm_airlines_binomial', 'gbm', datasets['airlines_binomial'], { 'ntrees': 5, 'loss': 'multinomial' } ),
    ModelSpec.for_dataset('gbm_iris_multinomial', 'gbm', datasets['iris_multinomial'], { 'ntrees': 5, 'loss': 'multinomial' } ),
]

built_models = {}
for model_spec in models_to_build:
    model = model_spec.build_and_validate_model(a_node)
    built_models[model_spec['dest_key']] = model


#######################################
# Test default parameters validation for each model builder
#
if verbose: print 'Testing ModelBuilder default parameters. . .'
model_builders = a_node.model_builders(timeoutSecs=240)['model_builders']

# Do we know about all of them?
server_algos = model_builders.keys()
assert len(set(server_algos) - set(algos)) == 0, "FAIL: Our set of algos doesn't match what the server knows about.  Ours: " + repr(algos) + "; server's: " + repr(server_algos)

for algo, model_builder in model_builders.iteritems():
    parameters_list = model_builder['parameters']
    test_parameters = { value['name'] : value['default_value'] for value in parameters_list } # collect default parameters
    if algo in algo_additional_default_params:
        test_parameters.update(algo_additional_default_params[algo])

    parameters_validation = a_node.validate_model_parameters(algo=algo, training_frame=None, parameters=test_parameters, timeoutSecs=240) # synchronous
    assert 'validation_error_count' in parameters_validation, "FAIL: Failed to find validation_error_count in good-parameters parameters validation result."
    h2o.H2O.verboseprint("Bad params validation messages: ", repr(parameters_validation))

    expected_count = 0
    if expected_count != parameters_validation['validation_error_count']:
       print "validation errors: "
       pp.pprint(parameters_validation)
    assert expected_count == parameters_validation['validation_error_count'], "FAIL: " + str(expected_count) + " != validation_error_count in good-parameters parameters validation result."


#######################################
# Test DeepLearning parameters validation
#
# Default parameters:
model_builder = a_node.model_builders(algo='deeplearning', timeoutSecs=240)['model_builders']['deeplearning']
dl_test_parameters_list = model_builder['parameters']
dl_test_parameters = {value['name'] : value['default_value'] for value in dl_test_parameters_list}

parameters_validation = a_node.validate_model_parameters(algo='deeplearning', training_frame=None, parameters=dl_test_parameters, timeoutSecs=240) # synchronous
assert 'validation_error_count' in parameters_validation, "FAIL: Failed to find validation_error_count in good-parameters parameters validation result."
h2o.H2O.verboseprint("Bad params validation messages: ", repr(parameters_validation))
if 0 != parameters_validation['validation_error_count']:
    print "validation errors: "
    pp.pprint(parameters_validation)
assert 0 == parameters_validation['validation_error_count'], "FAIL: 0 != validation_error_count in good-parameters parameters validation result."

# Good parameters (note: testing with null training_frame):
dl_test_parameters = {'response_column': 'CAPSULE', 'hidden': "[10, 20, 10]" }
parameters_validation = a_node.validate_model_parameters(algo='deeplearning', training_frame=None, parameters=dl_test_parameters, timeoutSecs=240) # synchronous
assert 'validation_error_count' in parameters_validation, "FAIL: Failed to find validation_error_count in good-parameters parameters validation result."
h2o.H2O.verboseprint("Bad params validation messages: ", repr(parameters_validation))
if 0 != parameters_validation['validation_error_count']:
    print "validation errors: "
    pp.pprint(parameters_validation)
assert 0 == parameters_validation['validation_error_count'], "FAIL: 0 != validation_error_count in good-parameters parameters validation result."

# Bad parameters (hidden is null):
# (note: testing with null training_frame)
dl_test_parameters = {'response_column': 'CAPSULE', 'hidden': "[10, 20, 10]", 'input_dropout_ratio': 27 }
parameters_validation = a_node.validate_model_parameters(algo='deeplearning', training_frame=None, parameters=dl_test_parameters, timeoutSecs=240) # synchronous
assert 'validation_error_count' in parameters_validation, "FAIL: Failed to find validation_error_count in bad-parameters parameters validation result (input_dropout_ratio)."
h2o.H2O.verboseprint("Good params validation messages: ", repr(parameters_validation))
assert 0 != parameters_validation['validation_error_count'], "FAIL: 0 == validation_error_count in bad-parameters parameters validation result: " + repr(parameters_validation)

found_expected_error = False
for validation_message in parameters_validation['validation_messages']:
    if validation_message['message_type'] == 'ERROR' and validation_message['field_name'] == 'input_dropout_ratio':
        found_expected_error = True
assert found_expected_error, "FAIL: Failed to find error message about input_dropout_ratio in the validation messages."

# Bad parameters (no response_column):
dl_test_parameters = {'hidden': "[10, 20, 10]" }
parameters_validation = a_node.validate_model_parameters(algo='deeplearning', training_frame='prostate_binomial', parameters=dl_test_parameters, timeoutSecs=240) # synchronous
assert 'validation_error_count' in parameters_validation, "FAIL: Failed to find validation_error_count in bad-parameters parameters validation result (response_column)."
h2o.H2O.verboseprint("Good params validation messages: ", repr(parameters_validation))
assert 0 != parameters_validation['validation_error_count'], "FAIL: 0 == validation_error_count in bad-parameters parameters validation result: " + repr(parameters_validation)


#######################################
# Try to build DeepLearning model for Prostate but with bad parameters; we should get a ModelParametersSchema with the error.
if verbose: print 'About to try to build a DeepLearning model with bad parameters. . .'
dl_prostate_bad_parameters = {'response_column': 'CAPSULE', 'hidden': "[10, 20, 10]", 'input_dropout_ratio': 27  }
parameters_validation = a_node.build_model(algo='deeplearning', destination_key='deeplearning_prostate_binomial_bad', training_frame='prostate_binomial', parameters=dl_prostate_bad_parameters, timeoutSecs=240) # synchronous
validate_validation_messages(parameters_validation, ['input_dropout_ratio'])
assert parameters_validation['__http_response']['status_code'] == requests.codes.precondition_failed, "FAIL: expected 412 Precondition Failed from a bad build request, got: " + str(parameters_validation['__http_response']['status_code'])
if verbose: print 'Done trying to build DeepLearning model with bad parameters.'

print("WARNING: Terminating test before the end because we don't have as.factor yet. . .")   # TODO: Remove after deeplearning_prostate_binomial is updated
sys.exit(0)

###################################
# Compute and check ModelMetrics for 'deeplearning_prostate_binomial'
mm = a_node.compute_model_metrics(model='deeplearning_prostate_binomial', frame='prostate_binomial')
assert mm is not None, "FAIL: Got a null result for scoring: " + 'deeplearning_prostate_binomial' + " on: " + 'prostate_binomial'
assert 'model_category' in mm, "FAIL: ModelMetrics for scoring: " + 'deeplearning_prostate_binomial' + " on: " + 'prostate_binomial' + " does not contain a model_category."
assert 'Binomial' == mm['model_category'], "FAIL: ModelMetrics for scoring: " + 'deeplearning_prostate_binomial' + " on: " + 'prostate_binomial' + " model_category is not Binomial, it is: " + str(mm['model_category'])
assert 'AUC' in mm, "FAIL: ModelMetrics for scoring: " + 'deeplearning_prostate_binomial' + " on: " + 'prostate_binomial' + " does not contain an AUC element: " + h2o_util.dump_json(mm)
assert type(mm['AUC']) is float, "FAIL: ModelMetrics for scoring: " + 'deeplearning_prostate_binomial' + " on: " + 'prostate_binomial' + " AUC element is not a float: " + h2o_util.dump_json(mm)

assert 'confusion_matrices' in mm, "FAIL: ModelMetrics for scoring: " + 'deeplearning_prostate_binomial' + " on: " + 'prostate_binomial' + " does not contain a confusion_matrices element: " + h2o_util.dump_json(mm)
assert type(mm['confusion_matrices']) is list, "FAIL: ModelMetrics for scoring: " + 'deeplearning_prostate_binomial' + " on: " + 'prostate_binomial' + " confusion_matrices element is not a list: " + h2o_util.dump_json(mm)

# print h2o_util.dump_json(mm)
h2o.H2O.verboseprint("ModelMetrics for scoring: ", 'deeplearning_prostate_binomial', " on: ", 'prostate_binomial', ":  ", repr(mm))

###################################
# Check for ModelMetrics for 'deeplearning_prostate_binomial' in full list
mms = a_node.model_metrics() # fetch all
assert 'model_metrics' in mms, 'FAIL: Failed to find model_metrics in result of /3/ModelMetrics.'
found_mm = False
for mm in mms['model_metrics']:
    assert 'model' in mm, "FAIL: mm does not contain a model element: " + repr(mm)
    assert 'name' in mm['model'], "FAIL: mm[model] isn't a key with a name: " + repr(mm)
    assert 'type' in mm['model'], "FAIL: mm[model] does not contain a type: " + repr(mm)
    assert 'Key<Model>' == mm['model']['type'], "FAIL: mm[model] type is not Key<Model>: " + repr(mm['model']['type'])

    assert 'frame' in mm, "FAIL: mm does not contain a frame element: " + repr(mm)
    assert 'name' in mm['frame'], "FAIL: mm[frame] does not contain a name: " + repr(mm)
    assert 'type' in mm['frame'], "FAIL: mm[frame] does not contain a type: " + repr(mm)
    assert 'Key<Frame>' == mm['frame']['type'], "FAIL: mm[frame] type is not Key<Frame>: " + repr(mm)

    model_key = mm['model']['name']
    frame_key = mm['frame']['name'] # TODO: should match
    if model_key == 'deeplearning_prostate_binomial' and frame_key == 'prostate_binomial':
        found_mm = True
assert found_mm, "FAIL: Failed to find ModelMetrics object for model: " + 'deeplearning_prostate_binomial' + " and frame: " + 'prostate_binomial'

# test delete_model_metrics
mms = a_node.model_metrics('deeplearning_prostate_binomial', 'prostate_binomial')
assert len(mms['model_metrics']) == 1, "FAIL: expected 1 ModelMetrics, found: " + str(len(mms['model_metrics']))
a_node.delete_model_metrics('deeplearning_prostate_binomial', 'prostate_binomial')
mms = a_node.model_metrics('deeplearning_prostate_binomial', 'prostate_binomial')
assert len(mms['model_metrics']) == 0, "FAIL: expected 0 ModelMetrics, found: " + str(len(mms['model_metrics']))


###################################
# Predict and check ModelMetrics for 'deeplearning_prostate_binomial'
p = a_node.predict(model='deeplearning_prostate_binomial', frame='prostate_binomial', destination_key='deeplearning_prostate_binomial_predictions')
validate_predictions(p, 'deeplearning_prostate_binomial', 'prostate_binomial', 380, destination_key='deeplearning_prostate_binomial_predictions')
validate_frame_exists('deeplearning_prostate_binomial_predictions')
h2o.H2O.verboseprint("Predictions for scoring: ", 'deeplearning_prostate_binomial', " on: ", 'prostate_binomial', ":  ", repr(p))

###################################
# Predict and check ModelMetrics for 'deeplearning_prostate_regression'
p = a_node.predict(model='deeplearning_prostate_regression', frame='prostate_binomial')
validate_predictions(p, 'deeplearning_prostate_regression', 'prostate_binomial', 380)
h2o.H2O.verboseprint("Predictions for scoring: ", 'deeplearning_prostate_regression', " on: ", 'prostate_binomial', ":  ", repr(p))

###################################
# Predict and check ModelMetrics for 'gbm_prostate_binomial'
p = a_node.predict(model='gbm_prostate_binomial', frame='prostate_binomial')
validate_predictions(p, 'gbm_prostate_binomial', 'prostate_binomial', 380)
h2o.H2O.verboseprint("Predictions for scoring: ", 'gbm_prostate_binomial', " on: ", 'prostate_binomial', ":  ", repr(p))

###################################
# Predict and check ModelMetrics for 'gbm_prostate_regression'
p = a_node.predict(model='gbm_prostate_regression', frame='prostate_binomial')
validate_predictions(p, 'gbm_prostate_regression', 'prostate_binomial', 380)
h2o.H2O.verboseprint("Predictions for scoring: ", 'gbm_prostate_regression', " on: ", 'prostate_binomial', ":  ", repr(p))

###################################
# Predict and check ModelMetrics (empty now except for predictions frame) for 'kmeans_prostate'
p = a_node.predict(model='kmeans_prostate', frame='prostate_binomial')
validate_predictions(p, 'kmeans_prostate', 'prostate_binomial', 380)
h2o.H2O.verboseprint("Predictions for scoring: ", 'kmeans_prostate', " on: ", 'prostate_binomial', ":  ", repr(p))

###################################
# Predict with reversed keys (should get an H2OErrorV1):
# TODO: this works, but I'm not handling 500s yet in the automated test:
# p = a_node.predict(frame='kmeans_prostate', model='prostate_binomial')
# print repr(p)

######################################################################
# Now look for kmeans_prostate_model_name using the one-model API and find_compatible_frames, and check it
model = a_node.models(key='kmeans_prostate', find_compatible_frames=True)
found_kmeans = False;
h2o.H2O.verboseprint('k-means model with find_compatible_frames output: ')
h2o.H2O.verboseprint('/Models/', 'kmeans_prostate', '?find_compatible_frames=true: ', repr(model))
h2o_util.assertKeysExist(model['models'][0], '', ['compatible_frames'])
assert 'prostate_binomial' in model['models'][0]['compatible_frames'], "FAIL: Failed to find " + 'prostate_binomial' + " in compatible_frames list."


######################################################################
# Now look for 'prostate_binomial' using the one-frame API and find_compatible_models, and check it
result = a_node.frames(key='prostate_binomial', find_compatible_models=True, row_count=5)
frames = result['frames']
frames_dict = h2o_util.list_to_dict(frames, 'key/name')
assert 'prostate_binomial' in frames_dict, "FAIL: Failed to find prostate.hex in Frames list."

compatible_models = result['compatible_models']
models_dict = h2o_util.list_to_dict(compatible_models, 'key/name')
assert 'deeplearning_prostate_binomial' in models_dict, "FAIL: Failed to find " + 'deeplearning_prostate_binomial' + " in compatible models list: " + repr(result)

assert 'deeplearning_prostate_binomial' in frames[0]['compatible_models'], "FAIL: failed to find deeplearning_prostate_binomial in compatible_models for prostate."
assert 'kmeans_prostate' in frames[0]['compatible_models'], "FAIL: failed to find kmeans_prostate in compatible_models for prostate."
h2o.H2O.verboseprint('/Frames/prosate.hex?find_compatible_models=true: ', repr(result))

####################################
# test schemas collection GET again
if verbose: print 'Testing /Metadata/schemas again. . .'
schemas = a_node.schemas(timeoutSecs=240)
assert 'schemas' in schemas, "FAIL: failed to find 'schemas' field in output of /Metadata/schemas: " + repr(schemas)
assert type(schemas['schemas']) is list, "'schemas' field in output of /Metadata/schemas is not a list: " + repr(schemas)
assert len(schemas['schemas']) > 0, "'schemas' field in output of /Metadata/schemas is empty: " + repr(schemas)

if verboser:
    print 'Schemas: '
    pp.pprint(schemas)


####################################
# test schemas individual GET again
if verbose: print 'Testing /Metadata/schemas/FrameV2 again. . .'
schemas = a_node.schema(schemaname='FrameV2', timeoutSecs=240)
assert 'schemas' in schemas, "FAIL: failed to find 'schemas' field in output of /Metadata/schemas/FrameV2: " + repr(schemas)
assert type(schemas['schemas']) is list, "'schemas' field in output of /Metadata/schemas/FrameV2 is not a list: " + repr(schemas)
assert len(schemas['schemas']) == 1, "'schemas' field in output of /Metadata/schemas/FrameV2 has an unexpected length: " + repr(schemas)

if verboser:
    print 'Schemas: '
    pp.pprint(schemas)


# TODO: use built_models
if clean_up_after:
    cleanup(models=[dl_airlines_model_name, 'deeplearning_prostate_binomial', 'kmeans_prostate'], frames=['prostate_binomial', 'airlines_binomial'])

<|MERGE_RESOLUTION|>--- conflicted
+++ resolved
@@ -698,11 +698,7 @@
     ModelSpec.for_dataset('deeplearning_iris_multinomial', 'deeplearning', datasets['iris_multinomial'], { 'epochs': 1, 'loss': 'CrossEntropy' } ),
 
     ModelSpec.for_dataset('gbm_prostate_regression', 'gbm', datasets['prostate_regression'], { 'ntrees': 5, 'loss': 'gaussian' } ),
-<<<<<<< HEAD
-    ModelSpec.for_dataset('gbm_prostate_binomial', 'gbm', datasets['prostate_binomial'], { 'ntrees': 5, 'loss': 'multinomial' } ),
-=======
 # TODO: add toEnum of the response column and put back:        ModelSpec.for_dataset('gbm_prostate_binomial', 'gbm', datasets['prostate_binomial'], { 'ntrees': 5, 'loss': 'multinomial' } ),
->>>>>>> a05dcddb
     ModelSpec.for_dataset('gbm_airlines_binomial', 'gbm', datasets['airlines_binomial'], { 'ntrees': 5, 'loss': 'multinomial' } ),
     ModelSpec.for_dataset('gbm_iris_multinomial', 'gbm', datasets['iris_multinomial'], { 'ntrees': 5, 'loss': 'multinomial' } ),
 ]
@@ -735,8 +731,8 @@
 
     expected_count = 0
     if expected_count != parameters_validation['validation_error_count']:
-       print "validation errors: "
-       pp.pprint(parameters_validation)
+        print "validation errors: "
+        pp.pprint(parameters_validation)
     assert expected_count == parameters_validation['validation_error_count'], "FAIL: " + str(expected_count) + " != validation_error_count in good-parameters parameters validation result."
 
 
