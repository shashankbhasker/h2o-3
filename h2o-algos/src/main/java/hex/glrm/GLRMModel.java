--- conflicted
+++ resolved
@@ -7,17 +7,8 @@
 import water.MRTask;
 import water.fvec.Chunk;
 import water.fvec.Frame;
-<<<<<<< HEAD
-import water.fvec.Vec;
-import water.util.ArrayUtils;
-import water.util.RandomUtils;
-import water.util.TwoDimTable;
-=======
 import water.util.ArrayUtils;
 import water.util.MathUtils;
-
-import java.util.Random;
->>>>>>> ac26cf2d
 
 import java.util.Random;
 
@@ -53,15 +44,6 @@
     // Non-negative matrix factorization (NNMF): r_x = r_y = NonNegative
     // Orthogonal NNMF: r_x = OneSparse, r_y = NonNegative
     // K-means clustering: r_x = UnitOneSparse, r_y = 0 (\gamma_y = 0)
-<<<<<<< HEAD
-    public enum Regularizer {
-      L2, L1, NonNegative, OneSparse, UnitOneSparse
-    }
-
-    public final boolean hasClosedForm() {
-      return (_loss == GLRMParameters.Loss.L2 && (_gamma_x == 0 || _regularization_x == GLRMParameters.Regularizer.L2)
-              && (_gamma_y == 0 || _regularization_y == GLRMParameters.Regularizer.L2));
-=======
     // Quadratic mixture: r_x = Simplex, r_y = 0 (\gamma_y = 0)
     public enum Regularizer {
       None, L2, L1, NonNegative, OneSparse, UnitOneSparse, Simplex
@@ -70,7 +52,6 @@
     public final boolean hasClosedForm() {
       return (_loss == GLRMParameters.Loss.L2 && (_gamma_x == 0 || _regularization_x == Regularizer.None || _regularization_x == GLRMParameters.Regularizer.L2)
               && (_gamma_y == 0 || _regularization_y == Regularizer.None || _regularization_y == GLRMParameters.Regularizer.L2));
->>>>>>> ac26cf2d
     }
 
     // L(u,a): Loss function
@@ -193,8 +174,6 @@
             else return Double.POSITIVE_INFINITY;
           }
           return ones == 1 && zeros == u.length-1 ? 0 : Double.POSITIVE_INFINITY;
-<<<<<<< HEAD
-=======
         case Simplex:
           double sum = 0;
           for(int i = 0; i < u.length; i++) {
@@ -202,7 +181,6 @@
             else sum += u[i];
           }
           return MathUtils.equalsWithinOneSmallUlp(sum, 1) ? 0 : Double.POSITIVE_INFINITY;
->>>>>>> ac26cf2d
         default:
           throw new RuntimeException("Unknown regularization function " + regularization);
       }
@@ -230,10 +208,6 @@
     public final double[] rproxgrad(double[] u, double alpha, double gamma, Regularizer regularization, Random rand) {
       if(u == null || alpha == 0 || gamma == 0) return u;
       double[] v = new double[u.length];
-<<<<<<< HEAD
-      int idx;
-=======
->>>>>>> ac26cf2d
 
       switch(regularization) {
         case None:
@@ -251,19 +225,13 @@
             v[i] = Math.max(u[i],0);
           return v;
         case OneSparse:
-<<<<<<< HEAD
-          idx = ArrayUtils.maxIndex(u, rand);
-=======
           int idx = ArrayUtils.maxIndex(u, rand);
->>>>>>> ac26cf2d
           v[idx] = u[idx] > 0 ? u[idx] : 1e-6;
           return v;
         case UnitOneSparse:
           idx = ArrayUtils.maxIndex(u, rand);
           v[idx] = 1;
           return v;
-<<<<<<< HEAD
-=======
         case Simplex:
           // Proximal gradient algorithm by Chen and Ye in http://arxiv.org/pdf/1101.6081v2.pdf
           // 1) Sort input vector u in ascending order: u[1] <= ... <= u[n]
@@ -294,7 +262,6 @@
           for(int i = 0; i < u.length; i++)
             x[i] = Math.max(u[i] - t, 0);
           return x;
->>>>>>> ac26cf2d
         default:
           throw new RuntimeException("Unknown regularization function " + regularization);
       }
