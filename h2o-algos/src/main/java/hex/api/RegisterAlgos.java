--- conflicted
+++ resolved
@@ -21,11 +21,8 @@
       new hex.tree.gbm    .GBM         (true),
       new hex.aggregator  .Aggregator  (true),
       new hex.deepwater   .DeepWater   (true),
-<<<<<<< HEAD
       new hex.word2vec    .Word2Vec    (true),
-=======
       new hex.ensemble    .StackedEnsemble(true),
->>>>>>> cfa20108
     };
     // "Word2Vec", "Example", "Grep"
     for (ModelBuilder algo : algos) {
